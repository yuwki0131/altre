<<<<<<< HEAD
use altre::ui::minibuffer::MinibufferSession;
use std::io::{self, Write};

fn main() {
    println!("altre - Modern Emacs-inspired text editor");
    println!("Version: {}", env!("CARGO_PKG_VERSION"));

    println!("Type alisp expressions. Use :quit to exit.");
    let mut session = MinibufferSession::new();
    let stdin = io::stdin();
    loop {
        print!("alisp> ");
        if io::stdout().flush().is_err() {
            break;
        }
        let mut input = String::new();
        match stdin.read_line(&mut input) {
            Ok(0) => break,
            Ok(_) => {
                let trimmed = input.trim();
                if trimmed.is_empty() {
                    continue;
                }
                if matches!(trimmed, ":quit" | ":exit") {
                    break;
                }
                let outcome = session.evaluate(trimmed);
                println!("{}", outcome.output);
                for msg in outcome.messages {
                    println!("message: {}", msg);
                }
            }
            Err(_) => break,
        }
    }
=======
use altre::{error, App, Result};

fn main() -> Result<()> {
    error::setup_panic_handler();

    println!("altre - Modern Emacs-inspired text editor");
    println!("Version: {}", env!("CARGO_PKG_VERSION"));
    println!();

    let mut app = App::new()?;
    app.run()?;

    Ok(())
>>>>>>> 272da146
}<|MERGE_RESOLUTION|>--- conflicted
+++ resolved
@@ -1,40 +1,3 @@
-<<<<<<< HEAD
-use altre::ui::minibuffer::MinibufferSession;
-use std::io::{self, Write};
-
-fn main() {
-    println!("altre - Modern Emacs-inspired text editor");
-    println!("Version: {}", env!("CARGO_PKG_VERSION"));
-
-    println!("Type alisp expressions. Use :quit to exit.");
-    let mut session = MinibufferSession::new();
-    let stdin = io::stdin();
-    loop {
-        print!("alisp> ");
-        if io::stdout().flush().is_err() {
-            break;
-        }
-        let mut input = String::new();
-        match stdin.read_line(&mut input) {
-            Ok(0) => break,
-            Ok(_) => {
-                let trimmed = input.trim();
-                if trimmed.is_empty() {
-                    continue;
-                }
-                if matches!(trimmed, ":quit" | ":exit") {
-                    break;
-                }
-                let outcome = session.evaluate(trimmed);
-                println!("{}", outcome.output);
-                for msg in outcome.messages {
-                    println!("message: {}", msg);
-                }
-            }
-            Err(_) => break,
-        }
-    }
-=======
 use altre::{error, App, Result};
 
 fn main() -> Result<()> {
@@ -48,5 +11,4 @@
     app.run()?;
 
     Ok(())
->>>>>>> 272da146
 }